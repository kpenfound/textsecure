package main

import (
	"bufio"
	"flag"
	"fmt"
	"io"
	"io/ioutil"
	"log"
	"net/url"
	"os"
        "os/exec"
	"strings"
	"time"

	"github.com/janimo/textsecure"
	"github.com/janimo/textsecure/axolotl"
	"golang.org/x/crypto/ssh/terminal"
)

// Simple command line test app for TextSecure.
// It can act as an echo service, send one-off messages and attachments,
// or carry on a conversation with another client

var (
	echo         bool
	to           string
	group        bool
	message      string
	attachment   string
	newgroup     string
	updategroup  string
	leavegroup   string
	endsession   bool
	showdevices  bool
	linkdevice   string
	unlinkdevice int
	configDir    string
	stress       int
<<<<<<< HEAD
	hook         string
=======
	raw          bool
>>>>>>> e5c9a9a8
)

func init() {
	flag.BoolVar(&echo, "echo", false, "Act as an echo service")
	flag.StringVar(&to, "to", "", "Contact name to send the message to")
	flag.BoolVar(&group, "group", false, "Destination is a group")
	flag.StringVar(&message, "message", "", "Single message to send, then exit")
	flag.StringVar(&attachment, "attachment", "", "File to attach")
	flag.StringVar(&newgroup, "newgroup", "", "Create a group, the argument has the format 'name:member1:member2'")
	flag.StringVar(&updategroup, "updategroup", "", "Update a group, the argument has the format 'hexid:name:member1:member2'")
	flag.StringVar(&leavegroup, "leavegroup", "", "Leave a group named by the argument")
	flag.BoolVar(&endsession, "endsession", false, "Terminate session with peer")
	flag.BoolVar(&showdevices, "showdevices", false, "Show linked devices")
	flag.StringVar(&linkdevice, "linkdevice", "", "Link a new device, the argument is a url in the format 'tsdevice:/?uuid=xxx&pub_key=yyy'")
	flag.IntVar(&unlinkdevice, "unlinkdevice", 0, "Unlink a device, the argument is the id of the device to delete")
	flag.IntVar(&stress, "stress", 0, "Automatically send many messages to the peer")
	flag.StringVar(&configDir, "config", ".config", "Location of config dir")
<<<<<<< HEAD
        flag.StringVar(&hook, "hook", "", "Program/Script to call when message is received (e.g. for bot usage)")
=======
        flag.BoolVar(&raw, "raw", false, "raw mode, disable ansi colors")
>>>>>>> e5c9a9a8
}

var (
	red    = "\x1b[31m"
	green  = "\x1b[32m"
	yellow = "\x1b[33m"
	blue   = "\x1b[34m"
)

func readLine(prompt string) string {
	reader := bufio.NewReader(os.Stdin)
	fmt.Print(prompt)
	text, _, err := reader.ReadLine()
	if err != nil {
		log.Fatal("Cannot read line from console: ", err)
	}
	return string(text)
}

func getVerificationCode() string {
	return readLine("Enter verification code>")
}

func getStoragePassword() string {
	fmt.Printf("Input storage password>")
	password, err := terminal.ReadPassword(0)
	if err != nil {
		log.Fatal(err)
	}
	fmt.Println()
	return string(password)
}

func getConfig() (*textsecure.Config, error) {
	return textsecure.ReadConfig(configDir + "/config.yml")
}

func getLocalContacts() ([]textsecure.Contact, error) {
	return textsecure.ReadContacts(configDir + "/contacts.yml")
}

func sendMessage(isGroup bool, to, message string) error {
	var err error
	if isGroup {
		_, err = textsecure.SendGroupMessage(to, message)
	} else {
		_, err = textsecure.SendMessage(to, message)
		if nerr, ok := err.(axolotl.NotTrustedError); ok {
			log.Fatalf("Peer identity not trusted. Remove the file .storage/identity/remote_%s to approve\n", nerr.ID)
		}
	}
	return err
}

func sendAttachment(isGroup bool, to, message string, f io.Reader) error {
	var err error
	if isGroup {
		_, err = textsecure.SendGroupAttachment(to, message, f)
	} else {
		_, err = textsecure.SendAttachment(to, message, f)
		if nerr, ok := err.(axolotl.NotTrustedError); ok {
			log.Fatalf("Peer identity not trusted. Remove the file .storage/identity/remote_%s to approve\n", nerr.ID)
		}
	}
	return err
}

// conversationLoop sends messages read from the console
func conversationLoop(isGroup bool) {
	for {
		var message string
		if raw {
			message = readLine(fmt.Sprintf(""))
		} else {
			message = readLine(fmt.Sprintf("%s>", blue))
		}
		if message == "" {
			continue
		}

		err := sendMessage(isGroup, to, message)

		if err != nil {
			log.Println(err)
		}
	}
}

func messageHandler(msg *textsecure.Message) {
	if echo {
		to := msg.Source()
		if msg.Group() != nil {
			to = msg.Group().Hexid
		}
		err := sendMessage(msg.Group() != nil, to, msg.Message())

		if err != nil {
			log.Println(err)
		}
		return
	}

	if msg.Message() != "" {
<<<<<<< HEAD
		fmt.Printf("\r                                               %s%s\n>", pretty(msg), blue)
		if hook != "" {
			exec.Command(hook,pretty(msg)).Start()
=======
		if ! raw {
			fmt.Printf("\r                                               %s%s\n>", pretty(msg), blue)
>>>>>>> e5c9a9a8
		}
	}

	for _, a := range msg.Attachments() {
		handleAttachment(msg.Source(), a.R)
	}

	// if no peer was specified on the command line, start a conversation with the first one contacting us
	if to == "" {
		to = msg.Source()
		isGroup := false
		if msg.Group() != nil {
			isGroup = true
			to = msg.Group().Hexid
		}
		go conversationLoop(isGroup)
	}
}

func handleAttachment(src string, r io.Reader) {
	f, err := ioutil.TempFile(".", "TextSecure_Attachment")
	if err != nil {
		log.Println(err)
		return
	}
	l, err := io.Copy(f, r)
	if err != nil {
		log.Println(err)
		return
	}
	log.Printf("Saving attachment of length %d from %s to %s", l, src, f.Name())
}

var timeFormat = "Mon 03:04"

func timestamp(msg *textsecure.Message) string {
	t := time.Unix(0, int64(msg.Timestamp())*1000000)
	return t.Format(timeFormat)
}

func pretty(msg *textsecure.Message) string {
	src := getName(msg.Source())
	if msg.Group() != nil {
		src = src + "[" + msg.Group().Name + "]"
	}
	if raw {
		return fmt.Sprintf("%s %s %s", timestamp(msg), src, msg.Message())
	} else {
		return fmt.Sprintf("%s%s %s%s %s%s", yellow, timestamp(msg), red, src, green, msg.Message())
	}
}

// getName returns the local contact name corresponding to a phone number,
// or failing to find a contact the phone number itself
func getName(tel string) string {
	if n, ok := telToName[tel]; ok {
		return n
	}
	return tel
}

func registrationDone() {
	log.Println("Registration done.")
}

var telToName map[string]string

func main() {
	flag.Parse()
	log.SetFlags(0)
	client := &textsecure.Client{
		GetConfig:           getConfig,
		GetLocalContacts:    getLocalContacts,
		GetVerificationCode: getVerificationCode,
		GetStoragePassword:  getStoragePassword,
		MessageHandler:      messageHandler,
		RegistrationDone:    registrationDone,
	}
	err := textsecure.Setup(client)
	if err != nil {
		log.Fatal(err)
	}

	if linkdevice != "" {
		log.Printf("Linking new device with url: %s", linkdevice)
		url, err := url.Parse(linkdevice)
		if err != nil {
			log.Fatal(err)
		}

		uuid := url.Query().Get("uuid")
		pk := url.Query().Get("pub_key")
		code, err := textsecure.NewDeviceVerificationCode()
		if err != nil {
			log.Fatal(err)
		}

		err = textsecure.AddDevice(uuid, pk, code)
		if err != nil {
			log.Fatal(err)
		}
		return
	}

	if unlinkdevice > 0 {
		err = textsecure.UnlinkDevice(unlinkdevice)
		if err != nil {
			log.Fatal(err)
		}
		return
	}

	if showdevices {
		devs, err := textsecure.LinkedDevices()
		if err != nil {
			log.Fatal(err)
		}

		for _, d := range devs {
			log.Printf("ID: %d\n", d.ID)
			log.Printf("Name: %s\n", d.Name)
			log.Printf("Created: %d\n", d.Created)
			log.Printf("LastSeen: %d\n", d.LastSeen)
			log.Println("============")
		}
		return
	}

	if !echo {
		contacts, err := textsecure.GetRegisteredContacts()
		if err != nil {
			log.Printf("Could not get contacts: %s\n", err)
		}

		telToName = make(map[string]string)
		for _, c := range contacts {
			telToName[c.Tel] = c.Name
		}

		if newgroup != "" {
			s := strings.Split(newgroup, ":")
			textsecure.NewGroup(s[0], s[1:])
			return
		}
		if updategroup != "" {
			s := strings.Split(updategroup, ":")
			textsecure.UpdateGroup(s[0], s[1], s[2:])
			return
		}
		if leavegroup != "" {
			textsecure.LeaveGroup(leavegroup)
			return
		}
		// If "to" matches a contact name then get its phone number, otherwise assume "to" is a phone number
		for _, c := range contacts {
			if strings.EqualFold(c.Name, to) {
				to = c.Tel
				break
			}
		}

		if to != "" {
			// Terminate the session with the peer
			if endsession {
				textsecure.EndSession(to, "TERMINATE")
				return
			}

			// Send attachment with optional message then exit
			if attachment != "" {
				f, err := os.Open(attachment)
				if err != nil {
					log.Fatal(err)
				}

				err = sendAttachment(group, to, message, f)
				if err != nil {
					log.Fatal(err)
				}
				return
			}

			if stress > 0 {
				c := make(chan int, stress)
				for i := 0; i < stress; i++ {
					go func(i int) {
						sendMessage(false, to, fmt.Sprintf("Stress %d\n", i))
						c <- i
					}(i)
				}
				for i := 0; i < stress; i++ {
					<-c
				}
				return
			}

			// Send a message then exit
			if message != "" {
				err := sendMessage(group, to, message)
				if err != nil {
					log.Fatal(err)
				}
				return
			}

			// Enter conversation mode
			go conversationLoop(group)
		}
	}

	err = textsecure.StartListening()
	if err != nil {
		log.Println(err)
	}
}<|MERGE_RESOLUTION|>--- conflicted
+++ resolved
@@ -37,11 +37,8 @@
 	unlinkdevice int
 	configDir    string
 	stress       int
-<<<<<<< HEAD
 	hook         string
-=======
 	raw          bool
->>>>>>> e5c9a9a8
 )
 
 func init() {
@@ -59,11 +56,8 @@
 	flag.IntVar(&unlinkdevice, "unlinkdevice", 0, "Unlink a device, the argument is the id of the device to delete")
 	flag.IntVar(&stress, "stress", 0, "Automatically send many messages to the peer")
 	flag.StringVar(&configDir, "config", ".config", "Location of config dir")
-<<<<<<< HEAD
         flag.StringVar(&hook, "hook", "", "Program/Script to call when message is received (e.g. for bot usage)")
-=======
         flag.BoolVar(&raw, "raw", false, "raw mode, disable ansi colors")
->>>>>>> e5c9a9a8
 }
 
 var (
@@ -167,14 +161,12 @@
 	}
 
 	if msg.Message() != "" {
-<<<<<<< HEAD
 		fmt.Printf("\r                                               %s%s\n>", pretty(msg), blue)
 		if hook != "" {
 			exec.Command(hook,pretty(msg)).Start()
-=======
+		}
 		if ! raw {
 			fmt.Printf("\r                                               %s%s\n>", pretty(msg), blue)
->>>>>>> e5c9a9a8
 		}
 	}
 
