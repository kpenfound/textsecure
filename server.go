--- conflicted
+++ resolved
@@ -498,45 +498,7 @@
 func GetRegisteredContacts() ([]Contact, error) {
 	lc, err := client.GetLocalContacts()
 	if err != nil {
-<<<<<<< HEAD
 		return nil, fmt.Errorf("could not get local contacts :%s", err)
-=======
-		return nil, fmt.Errorf("could not get local contacts :%s\n", err)
-	}
-	tokens := make([]string, len(lc))
-	m := make(map[string]Contact)
-	for i, c := range lc {
-		t := telToToken(c.Tel)
-		tokens[i] = t
-		m[t] = c
-	}
-
-	contacts := make(map[string][]string)
-	contacts["contacts"] = tokens
-	body, err := json.MarshalIndent(contacts, "", "    ")
-	if err != nil {
-		return nil, err
-	}
-	resp, err := transport.putJSON(DIRECTORY_TOKENS_PATH, body)
-	// // TODO: breaks when there is no internet
-	if resp != nil && resp.Status == 413 {
-		log.Println("[textsecure] Rate limit exceeded while refreshing contacts: 413")
-		return nil, errors.New("Rate limit exceeded: 413")
-	}
-	if err != nil {
-		return nil, err
-	}
-	if resp.isError() {
-		return nil, resp
-	}
-	dec := json.NewDecoder(resp.Body)
-	var jc map[string][]jsonContact
-	dec.Decode(&jc)
-
-	lc = make([]Contact, len(jc["contacts"]))
-	for i, c := range jc["contacts"] {
-		lc[i] = m[c.Token]
->>>>>>> 0576dd94
 	}
 	// TODO Contact discovery changed on Signal side, so we are doing it anymore. Here should go the call to the new discovery method
 	return lc, nil
