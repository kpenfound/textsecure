// Copyright (c) 2014 Canonical Ltd.
// Copyright (c) 2020 Aaron Kimmig
// Licensed under the GPLv3, see the COPYING file for details.

package textsecure

import (
	"bytes"
	"crypto/tls"
	"encoding/base64"
	"encoding/json"
	"errors"
	"fmt"
	"io"
	"net/http"
	"strconv"
	"strings"
	"time"

	"github.com/golang/protobuf/proto"
	"github.com/signal-golang/textsecure/axolotl"
	"github.com/signal-golang/textsecure/contactDiscoveryCrypto"
	"github.com/signal-golang/textsecure/contactsDiscovery"
	signalservice "github.com/signal-golang/textsecure/protobuf"
	"github.com/signal-golang/textsecure/transport"
	"golang.org/x/text/encoding/charmap"

	log "github.com/sirupsen/logrus"
)

var (
	SERVICE_REFLECTOR_HOST = "europe-west1-signal-cdn-reflector.cloudfunctions.net"
	SIGNAL_CDN_URL         = "https://cdn.signal.org"
	SIGNAL_CDN2_URL        = "https://cdn2.signal.org"
	DIRECTORY_URL          = "https://api.directory.signal.org"

	createAccountPath = "/v1/accounts/%s/code/%s?client=%s"
	// CREATE_ACCOUNT_SMS_PATH   = "/v1/accounts/sms/code/%s?client=%s";
	CREATE_ACCOUNT_VOICE_PATH = "/v1/accounts/voice/code/%s"
	VERIFY_ACCOUNT_CODE_PATH  = "/v1/accounts/code/%s"
	registerUPSAccountPath    = "/v1/accounts/ups/"
	TURN_SERVER_INFO          = "/v1/accounts/turn"
	SET_ACCOUNT_ATTRIBUTES    = "/v1/accounts/attributes/"
	PIN_PATH                  = "/v1/accounts/pin/"
	REGISTRATION_LOCK_PATH    = "/v1/accounts/registration_lock"
	REQUEST_PUSH_CHALLENGE    = "/v1/accounts/fcm/preauth/%s/%s"
	WHO_AM_I                  = "/v1/accounts/whoami"
	SET_USERNAME_PATH         = "/v1/accounts/username/%s"
	DELETE_USERNAME_PATH      = "/v1/accounts/username"
	DELETE_ACCOUNT_PATH       = "/v1/accounts/me"

	allocateAttachmentPath   = "/v1/attachments/"
	attachmentPath           = "/v2/attachments/form/upload"
	ATTACHMENT_DOWNLOAD_PATH = "/v2/attachments/"

	prekeyMetadataPath = "/v2/keys/"
	prekeyPath         = "/v2/keys/%s"
	prekeyDevicePath   = "/v2/keys/%s/%s"
	signedPrekeyPath   = "/v2/keys/signed"

	provisioningCodePath    = "/v1/devices/provisioning/code"
	provisioningMessagePath = "/v1/provisioning/%s"
	devicePath              = "/v1/devices/%s"

	DIRECTORY_TOKENS_PATH   = "/v1/directory/tokens"
	DIRECTORY_VERIFY_PATH   = "/v1/directory/%s"
	DIRECTORY_AUTH_PATH     = "/v1/directory/auth"
	DIRECTORY_FEEDBACK_PATH = "/v1/directory/feedback-v3/%s"

	MESSAGE_PATH            = "/v1/messages/%s"
	acknowledgeMessagePath  = "/v1/messages/%s/%d"
	receiptPath             = "/v1/receipt/%s/%d"
	SENDER_ACK_MESSAGE_PATH = "/v1/messages/%s/%d"
	UUID_ACK_MESSAGE_PATH   = "/v1/messages/uuid/%s"
	ATTACHMENT_V2_PATH      = "/v2/attachments/form/upload"
	ATTACHMENT_V3_PATH      = "/v3/attachments/form/upload"

	PROFILE_PATH          = "/v1/profile/%s"
	PROFILE_USERNAME_PATH = "/v1/profile/username/%s"

	SENDER_CERTIFICATE_PATH         = "/v1/certificate/delivery?includeUuid=true"
	SENDER_CERTIFICATE_NO_E164_PATH = "/v1/certificate/delivery?includeUuid=true&includeE164=false"

	KBS_AUTH_PATH = "/v1/backup/auth"

	ATTACHMENT_KEY_DOWNLOAD_PATH = "/attachments/%s"
	ATTACHMENT_ID_DOWNLOAD_PATH  = "/attachments/%d"
	ATTACHMENT_UPLOAD_PATH       = "/attachments/"
	AVATAR_UPLOAD_PATH           = ""

	STICKER_MANIFEST_PATH = "/stickers/%s/manifest.proto"
	STICKER_PATH          = "/stickers/%s/full/%d"

	GROUPSV2_CREDENTIAL     = "/v1/certificate/group/%d/%d"
	GROUPSV2_GROUP          = "/v1/groups/"
	GROUPSV2_GROUP_PASSWORD = "/v1/groups/?inviteLinkPassword=%s"
	GROUPSV2_GROUP_CHANGES  = "/v1/groups/logs/%s"
	GROUPSV2_AVATAR_REQUEST = "/v1/groups/avatar/form"
	GROUPSV2_GROUP_JOIN     = "/v1/groups/join/%s"
	GROUPSV2_TOKEN          = "/v1/groups/token"

	SERVER_DELIVERED_TIMESTAMP_HEADER = "X-Signal-Timestamp"
	CDS_MRENCLAVE                     = "c98e00a4e3ff977a56afefe7362a27e4961e4f19e211febfbb19b897e6b80b15"

	CONTACT_DISCOVERY = "/v1/discovery/%s"
)

// RegistrationInfo holds the data required to be identified by and
// to communicate with the push server.
// The data is generated once at install time and stored locally.
/**
 * Verify a Signal Service account with a received SMS or voice verification code.
 *
 * @param verificationCode The verification code received via SMS or Voice
 *                         (see {@link #requestSmsVerificationCode} and
 *                         {@link #requestVoiceVerificationCode}).
 * @param signalingKey 52 random bytes.  A 32 byte AES key and a 20 byte Hmac256 key,
 *                     concatenated.
 * @param signalProtocolRegistrationId A random 14-bit number that identifies this Signal install.
 *                                     This value should remain consistent across registrations for the
 *                                     same install, but probabilistically differ across registrations
 *                                     for separate installs.
 *
 * @throws IOException
 */
type RegistrationInfo struct {
	password       string
	registrationID uint32
	signalingKey   []byte
	captchaToken   string
}

var registrationInfo RegistrationInfo

// Registration

func requestCode(tel, method string) (string, error) {
	log.Infoln("[textsecure] request verification code for ", tel)
	resp, err := transport.Transport.Get(fmt.Sprintf(createAccountPath, method, tel, "android"))
	if err != nil {
		fmt.Println(err.Error())
		return "", err
	}
	if resp.IsError() {
		if resp.Status == 402 {
			log.Debugln(resp.Body)
			buf := new(bytes.Buffer)
			buf.ReadFrom(resp.Body)
			newStr := buf.String()
			fmt.Printf(newStr)
			defer resp.Body.Close()

			return "", errors.New("Need to solve captcha")
		} else if resp.Status == 413 {
			log.Debugln(resp.Body)
			buf := new(bytes.Buffer)
			buf.ReadFrom(resp.Body)
			newStr := buf.String()
			log.Debugln(newStr)
			defer resp.Body.Close()

			return "", errors.New("Rate Limit Exeded")
		} else {
			log.Debugln("[textsecure] request code status", resp.Status)
			defer resp.Body.Close()

			return "", errors.New("Error, see logs")
		}
	} else {
		defer resp.Body.Close()
		return "", nil
	}
	// unofficial dev method, useful for development, with no telephony account needed on the server
	// if method == "dev" {
	// 	code := make([]byte, 7)
	// 	l, err := resp.Body.Read(code)
	// 	if err == nil || (err == io.EOF && l == 7) {
	// 		return string(code[:3]) + string(code[4:]), nil
	// 	}
	// 	return "", err
	// }
	// return "", nil
}

// AccountAttributes describes what features are supported
type AccountAttributes struct {
	SignalingKey            string              `json:"signalingKey" yaml:"signalingKey"`
	RegistrationID          uint32              `json:"registrationId" yaml:"registrationId"`
	FetchesMessages         bool                `json:"fetchesMessages" yaml:"fetchesMessages"`
	Video                   bool                `json:"video" yaml:"video"`
	Voice                   bool                `json:"voice" yaml:"voice"`
	Pin                     string              `json:"pin" yaml:"pin"` // deprecated
	BasicStorageCredentials AuthCredentials     `json:"basicStorageCredentials" yaml:"basicStorageCredentials"`
	Capabilities            AccountCapabilities `json:"capabilities" yaml:"capabilities"`
	// UnidentifiedAccessKey          *byte `json:"unidentifiedAccessKey"`
	// UnrestrictedUnidentifiedAccess *bool `json:"unrestrictedUnidentifiedAccess"`
}

// AccountCapabilities describes what functions axolotl supports
type AccountCapabilities struct {
	UUID         bool `json:"uuid" yaml:"uuid"`
	Gv2          bool `json:"gv2" yaml:"gv2"`
	Storage      bool `json:"storage" yaml:"storage"`
	Gv1Migration bool `json:"gv1Migration" yaml:"gv1Migration"`
}

// AuthCredentials holds the credentials for the websocket connection
type AuthCredentials struct {
	Username string `json:"username"`
	Password string `json:"password"`
}

func (a *AuthCredentials) AsBasic() string {
	usernameAndPassword := a.Username + ":" + a.Password
	dec := charmap.Windows1250.NewDecoder()
	out, _ := dec.String(usernameAndPassword)
	encoded := base64.StdEncoding.EncodeToString([]byte(out))
	return "Basic " + encoded
}

type RegistrationLockFailure struct {
	TimeRemaining uint32          `json:"timeRemaining"`
	Credentials   AuthCredentials `json:"backupCredentials"`
}

// verifyCode verificates the account with signal server
func verifyCode(code string, pin *string, credentials *AuthCredentials) (error, *AuthCredentials) {
	code = strings.Replace(code, "-", "", -1)

	vd := AccountAttributes{
		SignalingKey:    base64.StdEncoding.EncodeToString(registrationInfo.signalingKey),
		RegistrationID:  registrationInfo.registrationID,
		FetchesMessages: true,
		Voice:           false,
		Video:           false,
		Capabilities: AccountCapabilities{
			UUID:         true,
			Gv2:          true,
			Storage:      false,
			Gv1Migration: false,
		},
		// Pin:             nil,
		// UnidentifiedAccessKey:          nil,
		// UnrestrictedUnidentifiedAccess: nil,
	}
	if pin != nil {
		vd.Pin = *pin
		vd.BasicStorageCredentials = *credentials
	}
	log.Debugln("[textsecure] verifyCode", vd)
	body, err := json.Marshal(vd)
	if err != nil {
		return err, nil
	}
	resp, err := transport.Transport.PutJSON(fmt.Sprintf(VERIFY_ACCOUNT_CODE_PATH, code), body)
	if err != nil {
		fmt.Println(err.Error())
		return err, nil
	}
	if resp.IsError() {

		if resp.Status == 423 {
			buf := new(bytes.Buffer)
			buf.ReadFrom(resp.Body)
			newStr := buf.String()
			fmt.Printf(newStr)
			v := RegistrationLockFailure{}
			err := json.Unmarshal([]byte(newStr), &v)
			log.Debugln("v", v)

			if err != nil {
				return err, nil
			}
			return fmt.Errorf(fmt.Sprintf("RegistrationLockFailure \n Time to wait \n %s", newStr)), &v.Credentials
		} else {
			return resp, nil
		}
	}
	config.AccountCapabilities = vd.Capabilities
	return nil, nil
}

type upsRegistration struct {
	UPSRegistrationID string `json:"upsRegistrationId"`
}

// RegisterWithUPS registers our Ubuntu push client token with the server.
func RegisterWithUPS(token string) error {
	reg := upsRegistration{
		UPSRegistrationID: token,
	}
	body, err := json.Marshal(reg)
	if err != nil {
		return err
	}
	resp, err := transport.Transport.PutJSON(registerUPSAccountPath, body)
	if err != nil {
		return err
	}
	if resp.IsError() {
		return resp
	}
	return nil
}

// SetAccountAttributes updates the account attributes
func SetAccountAttributes(attributes *AccountAttributes) error {
	log.Debugln("[textsecure] setAccountAttributes")
	body, err := json.Marshal(attributes)
	if err != nil {
		return err
	}
	resp, err := transport.Transport.PutJSON(SET_ACCOUNT_ATTRIBUTES, body)
	if err != nil {
		return err
	}
	if resp.IsError() {
		return resp
	}
	return nil
}

type whoAmIResponse struct {
	UUID string `json:"uuid"`
}

func GetMyUUID() (string, error) {
	log.Debugln("[textsecure] get my uuid")
	resp, err := transport.Transport.Get(WHO_AM_I)
	if err != nil {
		return "", err
	}
	if resp.IsError() {
		return "", resp
	}
	dec := json.NewDecoder(resp.Body)
	var response whoAmIResponse
	dec.Decode(&response)
	return response.UUID, nil
}

type jsonDeviceCode struct {
	VerificationCode string `json:"verificationCode"`
}

func getNewDeviceVerificationCode() (string, error) {
	resp, err := transport.Transport.Get(provisioningCodePath)
	if err != nil {
		return "", err
	}
	dec := json.NewDecoder(resp.Body)
	var c jsonDeviceCode
	dec.Decode(&c)
	return c.VerificationCode, nil
}

type DeviceInfo struct {
	ID       uint32 `json:"id"`
	Name     string `json:"name"`
	Created  uint64 `json:"created"`
	LastSeen uint64 `json:"lastSeen"`
}
type jsonDevices struct {
	DeviceList []DeviceInfo `json:"devices"`
}

func getLinkedDevices() ([]DeviceInfo, error) {

	devices := &jsonDevices{}

	resp, err := transport.Transport.Get(fmt.Sprintf(devicePath, ""))
	if err != nil {
		return devices.DeviceList, err
	}

	dec := json.NewDecoder(resp.Body)
	err = dec.Decode(&devices)
	if err != nil {
		return devices.DeviceList, nil
	}

	return devices.DeviceList, nil
}

func unlinkDevice(id int) error {
	_, err := transport.Transport.Del(fmt.Sprintf(devicePath, strconv.Itoa(id)))
	if err != nil {
		return err
	}
	return nil
}

func addNewDevice(ephemeralId, publicKey, verificationCode string) error {
	decPk, err := decodeKey(publicKey)
	if err != nil {
		return err
	}

	theirPublicKey := axolotl.NewECPublicKey(decPk)

	pm := &signalservice.ProvisionMessage{
		IdentityKeyPublic:  identityKey.PublicKey.Serialize(),
		IdentityKeyPrivate: identityKey.PrivateKey.Key()[:],
		Number:             &config.Tel,
		ProvisioningCode:   &verificationCode,
	}

	ciphertext, err := provisioningCipher(pm, theirPublicKey)
	if err != nil {
		return err
	}

	jsonBody := make(map[string]string)
	jsonBody["body"] = base64.StdEncoding.EncodeToString(ciphertext)
	body, err := json.Marshal(jsonBody)
	if err != nil {
		return err
	}

	url := fmt.Sprintf(provisioningMessagePath, ephemeralId)
	resp, err := transport.Transport.PutJSON(url, body)
	if err != nil {
		return err
	}
	if resp.IsError() {
		return resp
	}
	return nil
}

// Profile describes the profile type
type Profile struct {
	IdentityKey                    string          `json:"identityKey"`
	Name                           string          `json:"name"`
	Avatar                         string          `json:"avatar"`
	UnidentifiedAccess             string          `json:"unidentifiedAccess"`
	UnrestrictedUnidentifiedAccess bool            `json:"unrestrictedUnidentifiedAccess"`
	Capabilities                   ProfileSettings `json:"capabilities"`
	Username                       string          `json:"username"`
	UUID                           string          `json:"uuid"`
	Payments                       string          `json:"payments"`
	Credential                     string          `json:"credential"`
}

// ProfileSettings contains the settings for the profile
type ProfileSettings struct {
	UUID         bool `json:"uuid"`
	Gv2          bool `json:"gv2"`
	Gv1Migration bool `json:"gv1-migration"`
}

// GetProfileE164 get a profile by a phone number
func GetProfileE164(tel string) (Contact, error) {

	resp, err := transport.Transport.Get(fmt.Sprintf(PROFILE_PATH, tel))
	if err != nil {
		log.Debugln(err)
	}

	profile := &Profile{}
	dec := json.NewDecoder(resp.Body)
	err = dec.Decode(&profile)
	if err != nil {
		log.Debugln(err)
	}
	avatar, _ := GetAvatar(profile.Avatar)
	buf := new(bytes.Buffer)
	buf.ReadFrom(avatar)

	c := contacts[profile.UUID]
	avatarDecrypted, err := decryptAvatar(buf.Bytes(), []byte(profile.IdentityKey))
	if err != nil {
		log.Debugln(err)
	}
	c.Username = profile.Username
	c.UUID = profile.UUID
	c.Avatar = avatarDecrypted
	contacts[c.UUID] = c
	WriteContactsToPath()
	return c, nil
}

func GetAvatar(avatarUrl string) (io.ReadCloser, error) {
	log.Debugln(SIGNAL_CDN_URL + "/" + avatarUrl)
	// resp, err := transport.CdnTransport.Get("/" + avatarUrl)

	customTransport := http.DefaultTransport.(*http.Transport).Clone()
	customTransport.TLSClientConfig = &tls.Config{InsecureSkipVerify: true}
	c := &http.Client{Transport: customTransport}
	req, err := http.NewRequest("GET", SIGNAL_CDN_URL+"/"+avatarUrl, nil)
	req.Header.Add("Host", SERVICE_REFLECTOR_HOST)
	req.Header.Add("Content-Type", "application/octet-stream")
	resp, err := c.Do(req)
	if err != nil {
		log.Debugln("[textsecure] getAvatar ", err)

		return nil, err
	}

	return resp.Body, nil
}

func decryptAvatar(avatar []byte, identityKey []byte) ([]byte, error) {

	l := len(avatar[:]) - 30
	b, err := aesCtrNoPaddingDecrypt(identityKey[:16], avatar[:l])
	if err != nil {
		return nil, err
	}
	return b, nil
}

// PUT /v2/keys/
func registerPreKeys() error {
	body, err := json.MarshalIndent(preKeys, "", "")
	if err != nil {
		return err
	}

	resp, err := transport.Transport.PutJSON(prekeyMetadataPath, body)
	if err != nil {
		return err
	}
	if resp.IsError() {
		return resp
	}
	return nil
}

// GET /v2/keys/{number}/{device_id}?relay={relay}
func getPreKeys(UUID string, deviceID string) (*preKeyResponse, error) {
	resp, err := transport.Transport.Get(fmt.Sprintf(prekeyDevicePath, UUID, deviceID))
	if err != nil {
		return nil, err
	}
	if resp.IsError() {
		return nil, resp
	}
	dec := json.NewDecoder(resp.Body)
	k := &preKeyResponse{}
	dec.Decode(k)

	return k, nil
}

func getCredendtails(path string) (*AuthCredentials, error) {
	resp, err := transport.Transport.Get(path)
	if err != nil {
		return nil, err
	}
	dec := json.NewDecoder(resp.Body)
	var a AuthCredentials
	dec.Decode(&a)
	log.Debugln("[textsecure] getCredentials ")
	return &a, nil

}

// jsonContact is the data returned by the server for each registered contact
type jsonContact struct {
	Token string `json:"token"`
	Voice string `json:"voice"`
	Video string `json:"video"`
}
type jsonContacts struct {
	Contacts []jsonContact `json:"contacts"`
}

func getContactDiscoveryRegisteredUsers(authorization string, request *contactDiscoveryCrypto.DiscoveryRequest, cookies string, mrenclave string) (*contactDiscoveryCrypto.DiscoveryResponse, error) {
	log.Debugln("[textsecure] getContactDiscoveryRegisteredUser")
	body, err := json.Marshal(*request)

	if err != nil {
		return nil, err
	}
	resp, err := transport.DirectoryTransport.PutJSONWithAuthCookies(
		fmt.Sprintf(CONTACT_DISCOVERY, mrenclave),
		body,
		authorization,
		cookies,
	)
	if err != nil {
		return nil, err
	}
	discoveryResponse := &contactDiscoveryCrypto.DiscoveryResponse{}
	dec := json.NewDecoder(resp.Body)
	log.Debugln("[textsecure] GetAndVerifyMultiRemoteAttestation resp")
	err = dec.Decode(&discoveryResponse)
	if err != nil {
		return nil, err
	}
	return discoveryResponse, nil
	// return nil, fmt.Errorf("fail")
}

// GetRegisteredContacts returns the subset of the local contacts
// that are also registered with the server
func GetRegisteredContacts() ([]Contact, error) {
	lc, err := client.GetLocalContacts()
	if err != nil {
		return nil, fmt.Errorf("could not get local contacts :%s", err)
	}
<<<<<<< HEAD
	tokens := make([]string, len(lc))
	m := make(map[string]Contact)
	// todo deduplicate contacts
	for i, c := range lc {
		t := c.Tel
		tokens[i] = t
		m[t] = c
	}

	authCredentials, err := getCredendtails(DIRECTORY_AUTH_PATH)
	if err != nil {
		return nil, fmt.Errorf("Could not get auth credentials %v", err)
	}
	remoteAttestation := contactsDiscovery.RemoteAttestation{}
	attestations, err := remoteAttestation.GetAndVerifyMultiRemoteAttestation(CDS_MRENCLAVE,
		authCredentials.AsBasic(),
	)
	log.Debugln("[textsecure] GetRegisteredContacts assestations")
	request, err := contactDiscoveryCrypto.CreateDiscoveryRequest(tokens, attestations)
	if err != nil {
		return nil, fmt.Errorf("Could not get create createDiscoveryRequest %v", err)
	}
	log.Debugln("[textsecure] GetRegisteredContacts contactDiscoveryRequest")

	response, err := getContactDiscoveryRegisteredUsers(authCredentials.AsBasic(), request, remoteAttestation.Cookies, CDS_MRENCLAVE)
	if err != nil {
		return nil, fmt.Errorf("Could not get get ContactDiscovery %v", err)
	}

	responseData, err := contactDiscoveryCrypto.GetDiscoveryResponseData(*response, attestations)
	if err != nil {
		return nil, fmt.Errorf("Could not get get ContactDiscovery data %v", err)
	}
	idToHex(responseData)

	uuidlength := 16
	for i, _ := range lc {
		lc[i].UUID = idToHex(responseData[i*uuidlength : (i+1)*uuidlength])
	}
	WriteContactsToPath()

	for _, c := range lc {
		if c.UUID != "" && c.UUID != "0" && (c.UUID[0] != 0 || c.UUID[len(c.UUID)-1] != 0) {
			contacts[c.UUID] = c

		} else {
			contacts[c.Tel] = c
			log.Debugln("[textsecure] empty uuid for tel ", c.Tel)
		}
	}

=======
	// TODO Contact discovery changed on Signal side, so we are doing it anymore. Here should go the call to the new discovery method
>>>>>>> b3752540
	return lc, nil
}

// Attachment handling

type jsonAllocation struct {
	ID       uint64 `json:"id"`
	Location string `json:"location"`
}

// GET /v1/attachments/
func allocateAttachment() (uint64, string, error) {
	resp, err := transport.Transport.Get(allocateAttachmentPath)
	if err != nil {
		return 0, "", err
	}
	dec := json.NewDecoder(resp.Body)
	var a jsonAllocation
	dec.Decode(&a)
	return a.ID, a.Location, nil
}

func getAttachmentLocation(id uint64, key string, cdnNumber uint32) (string, error) {
	cdn := SIGNAL_CDN_URL
	if cdnNumber == 2 {
		cdn = SIGNAL_CDN2_URL
	}
	if id != 0 {
		return cdn + fmt.Sprintf(ATTACHMENT_ID_DOWNLOAD_PATH, id), nil
	}
	return cdn + fmt.Sprintf(ATTACHMENT_KEY_DOWNLOAD_PATH, key), nil
}

func getProfileLocation(profilePath string) (string, error) {
	cdn := SIGNAL_CDN_URL
	return cdn + fmt.Sprintf(profilePath), nil
}

// Messages

type jsonMessage struct {
	Type               int32  `json:"type"`
	DestDeviceID       uint32 `json:"destinationDeviceId"`
	DestRegistrationID uint32 `json:"destinationRegistrationId"`
	Content            string `json:"content"`
	Relay              string `json:"relay,omitempty"`
}

func createMessage(msg *outgoingMessage) *signalservice.DataMessage {
	dm := &signalservice.DataMessage{}
	now := uint64(time.Now().UnixNano() / 1000000)
	if msg.timestamp != nil {
		now = *msg.timestamp
	}

	dm.Timestamp = &now
	if msg.msg != "" {
		dm.Body = &msg.msg
	}
	dm.ExpireTimer = &msg.expireTimer
	if msg.attachment != nil {
		id := signalservice.AttachmentPointer_CdnId{
			CdnId: msg.attachment.id,
		}
		dm.Attachments = []*signalservice.AttachmentPointer{
			{
				AttachmentIdentifier: &id,
				ContentType:          &msg.attachment.ct,
				Key:                  msg.attachment.keys[:],
				Digest:               msg.attachment.digest[:],
				Size:                 &msg.attachment.size,
			},
		}
		if msg.attachment.voiceNote {
			var flag uint32 = 1
			dm.Attachments[0].Flags = &flag
		}
	}
	if msg.group != nil {
		dm.Group = &signalservice.GroupContext{
			Id:          msg.group.id,
			Type:        &msg.group.typ,
			Name:        &msg.group.name,
			MembersE164: msg.group.members,
		}
	}
	if msg.groupV2 != nil {
		dm.GroupV2 = msg.groupV2
	}

	dm.Flags = &msg.flags

	return dm
}

func padMessage(msg []byte) []byte {
	l := (len(msg) + 160)
	l = l - l%160
	n := make([]byte, l)
	copy(n, msg)
	n[len(msg)] = 0x80
	return n
}

func stripPadding(msg []byte) []byte {
	for i := len(msg) - 1; i >= 0; i-- {
		if msg[i] == 0x80 {
			return msg[:i]
		}
	}
	return msg
}

func makePreKeyBundle(UUID string, deviceID uint32) (*axolotl.PreKeyBundle, error) {
	pkr, err := getPreKeys(UUID, strconv.Itoa(int(deviceID)))
	if err != nil {
		return nil, err
	}

	if len(pkr.Devices) != 1 {
		return nil, fmt.Errorf("no prekeys for contact %s, device %d", UUID, deviceID)
	}

	d := pkr.Devices[0]
	preKeyId := uint32(0)
	var preKey *axolotl.ECPublicKey
	if d.PreKey == nil {
		log.Debugln(fmt.Errorf("no prekey for contact %s, device %d", UUID, deviceID))
	} else {
		preKeyId = d.PreKey.ID
		decPK, err := decodeKey(d.PreKey.PublicKey)
		preKey = axolotl.NewECPublicKey(decPK)
		if err != nil {
			return nil, err
		}
	}

	if d.SignedPreKey == nil {
		return nil, fmt.Errorf("no signed prekey for contact %s, device %d", UUID, deviceID)
	}

	decSPK, err := decodeKey(d.SignedPreKey.PublicKey)
	if err != nil {
		return nil, err
	}

	decSig, err := decodeSignature(d.SignedPreKey.Signature)
	if err != nil {
		return nil, err
	}

	decIK, err := decodeKey(pkr.IdentityKey)
	if err != nil {
		return nil, err
	}

	pkb, err := axolotl.NewPreKeyBundle(
		d.RegistrationID, d.DeviceID, preKeyId,
		preKey, int32(d.SignedPreKey.ID), axolotl.NewECPublicKey(decSPK),
		decSig, axolotl.NewIdentityKey(decIK))
	if err != nil {
		return nil, err
	}

	return pkb, nil
}

func buildMessage(reciever string, paddedMessage []byte, devices []uint32, isSync bool) ([]jsonMessage, error) {
	if len(reciever) == 0 {
		return nil, fmt.Errorf("empty reciever")
	}
	recid := recID(reciever)
	messages := []jsonMessage{}

	for _, devid := range devices {
		if !textSecureStore.ContainsSession(recid, devid) {
			pkb, err := makePreKeyBundle(reciever, devid)
			if err != nil {
				return nil, err
			}
			sb := axolotl.NewSessionBuilder(textSecureStore, textSecureStore, textSecureStore, textSecureStore, recid, pkb.DeviceID)
			err = sb.BuildSenderSession(pkb)
			if err != nil {
				return nil, err
			}
		}
		sc := axolotl.NewSessionCipher(textSecureStore, textSecureStore, textSecureStore, textSecureStore, recid, devid)
		encryptedMessage, messageType, err := sc.SessionEncryptMessage(paddedMessage)
		if err != nil {
			return nil, err
		}

		rrID, err := sc.GetRemoteRegistrationID()
		if err != nil {
			return nil, err
		}

		jmsg := jsonMessage{
			Type:               messageType,
			DestDeviceID:       devid,
			DestRegistrationID: rrID,
		}

		jmsg.Content = base64.StdEncoding.EncodeToString(encryptedMessage)
		messages = append(messages, jmsg)
	}

	return messages, nil
}

var (
	mismatchedDevicesStatus = 409
	staleDevicesStatus      = 410
	rateLimitExceededStatus = 413
)

type jsonMismatchedDevices struct {
	MissingDevices []uint32 `json:"missingDevices"`
	ExtraDevices   []uint32 `json:"extraDevices"`
}

type jsonStaleDevices struct {
	StaleDevices []uint32 `json:"staleDevices"`
}

type sendMessageResponse struct {
	NeedsSync bool   `json:"needsSync"`
	Timestamp uint64 `json:"-"`
}

// ErrRemoteGone is returned when the peer reinstalled and lost its session state.
var ErrRemoteGone = errors.New("the remote device is gone (probably reinstalled)")

var deviceLists = map[string][]uint32{}

func buildAndSendMessage(uuid string, paddedMessage []byte, isSync bool, timestamp *uint64) (*sendMessageResponse, error) {

	bm, err := buildMessage(uuid, paddedMessage, deviceLists[uuid], isSync)
	if err != nil {
		return nil, err
	}
	m := make(map[string]interface{})
	m["messages"] = bm
	if timestamp == nil {
		now := uint64(time.Now().UnixNano() / 1000000)
		timestamp = &now
	}
	m["timestamp"] = timestamp
	m["destination"] = uuid
	body, err := json.Marshal(m)
	if err != nil {
		return nil, err
	}
	resp, err := transport.Transport.PutJSON(fmt.Sprintf(MESSAGE_PATH, uuid), body)
	if err != nil {
		return nil, err
	}

	if resp.Status == mismatchedDevicesStatus {
		dec := json.NewDecoder(resp.Body)
		var j jsonMismatchedDevices
		dec.Decode(&j)
		log.Debugf("[textsecure] Mismatched devices: %+v\n", j)
		devs := []uint32{}
		for _, id := range deviceLists[uuid] {
			in := true
			for _, eid := range j.ExtraDevices {
				if id == eid {
					in = false
					break
				}
			}
			if in {
				devs = append(devs, id)
			}
		}
		deviceLists[uuid] = append(devs, j.MissingDevices...)
		return buildAndSendMessage(uuid, paddedMessage, isSync, timestamp)
	}
	if resp.Status == staleDevicesStatus {
		dec := json.NewDecoder(resp.Body)
		var j jsonStaleDevices
		dec.Decode(&j)
		log.Debugf("[textsecure] Stale devices: %+v\n", j)
		for _, id := range j.StaleDevices {
			textSecureStore.DeleteSession(recID(uuid), id)
		}
		return buildAndSendMessage(uuid, paddedMessage, isSync, timestamp)
	}
	if resp.IsError() {
		return nil, resp
	}

	var smRes sendMessageResponse
	dec := json.NewDecoder(resp.Body)
	dec.Decode(&smRes)
	smRes.Timestamp = *timestamp

	log.Debugf("[textsecure] SendMessageResponse: %+v\n", smRes)
	return &smRes, nil
}

func sendMessage(msg *outgoingMessage) (uint64, error) {
	if _, ok := deviceLists[msg.destination]; !ok {
		deviceLists[msg.destination] = []uint32{1}
	}

	dm := createMessage(msg)

	content := &signalservice.Content{
		DataMessage: dm,
	}
	b, err := proto.Marshal(content)
	if err != nil {
		return 0, err
	}

	resp, err := buildAndSendMessage(msg.destination, padMessage(b), false, dm.Timestamp)
	if err != nil {
		return 0, err
	}
	var e164 *string
	var uuid *string

	if msg.destination[0] == '+' {
		e164 = &msg.destination
	} else {
		uuid = &msg.destination
	}

	if resp.NeedsSync {
		log.Debugf("[textsecure] Needs sync. destination: %s", msg.destination)
		sm := &signalservice.SyncMessage{
			Sent: &signalservice.SyncMessage_Sent{
				DestinationE164: e164,
				DestinationUuid: uuid,
				Timestamp:       dm.Timestamp,
				Message:         dm,
			},
		}

		_, serr := sendSyncMessage(sm, dm.Timestamp)
		if serr != nil {
			log.WithFields(log.Fields{
				"error":       serr,
				"destination": msg.destination,
				"timestamp":   resp.Timestamp,
			}).Error("Failed to send sync message")
		}
	}
	return resp.Timestamp, err
}

// TODO switch to uuids
func sendSyncMessage(sm *signalservice.SyncMessage, timestamp *uint64) (uint64, error) {
<<<<<<< HEAD
	log.Debugln("[textsecure] sendSyncMessage", timestamp)
	user := config.Tel //TODO: switch tu uuid
=======
	log.Debugln("[textsecure] sendSyncMessage ", timestamp)
	user := config.Tel
>>>>>>> b3752540
	if config.UUID != "" {
		user = config.UUID
	}
	if _, ok := deviceLists[user]; !ok {
		deviceLists[user] = []uint32{1}
	}

	content := &signalservice.Content{
		SyncMessage: sm,
	}

	b, err := proto.Marshal(content)
	if err != nil {
		return 0, err
	}

	resp, err := buildAndSendMessage(user, padMessage(b), true, timestamp)
	return resp.Timestamp, err
}<|MERGE_RESOLUTION|>--- conflicted
+++ resolved
@@ -600,7 +600,6 @@
 	if err != nil {
 		return nil, fmt.Errorf("could not get local contacts :%s", err)
 	}
-<<<<<<< HEAD
 	tokens := make([]string, len(lc))
 	m := make(map[string]Contact)
 	// todo deduplicate contacts
@@ -652,9 +651,6 @@
 		}
 	}
 
-=======
-	// TODO Contact discovery changed on Signal side, so we are doing it anymore. Here should go the call to the new discovery method
->>>>>>> b3752540
 	return lc, nil
 }
 
@@ -1010,13 +1006,8 @@
 
 // TODO switch to uuids
 func sendSyncMessage(sm *signalservice.SyncMessage, timestamp *uint64) (uint64, error) {
-<<<<<<< HEAD
 	log.Debugln("[textsecure] sendSyncMessage", timestamp)
 	user := config.Tel //TODO: switch tu uuid
-=======
-	log.Debugln("[textsecure] sendSyncMessage ", timestamp)
-	user := config.Tel
->>>>>>> b3752540
 	if config.UUID != "" {
 		user = config.UUID
 	}
