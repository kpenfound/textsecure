--- conflicted
+++ resolved
@@ -333,12 +333,10 @@
 	code, responseCode, err := requestCode(config.Tel, config.VerificationType, "")
 	if responseCode != nil{
 		if *responseCode == responseNeedCaptcha{
-<<<<<<< HEAD
 			// Need to generate a token on https://signalcaptchas.org/registration/generate.html
+			log.Infoln("[textsecure] registration needs captcha")
+
 			captcha := client.GetCaptchaToken()
-=======
-			captcha := client.GetPhoneNumber()
->>>>>>> e0d30165
 			code, _, err = requestCode(config.Tel, config.VerificationType, captcha)
 			if err != nil {
 				return err
