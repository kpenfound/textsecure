--- conflicted
+++ resolved
@@ -30,10 +30,6 @@
 
 // putAttachment uploads an encrypted attachment to the given URL
 func putAttachment(url string, body []byte) ([]byte, error) {
-<<<<<<< HEAD
-	fmt.Printf(url)
-=======
->>>>>>> 2bf58498
 	br := bytes.NewReader(body)
 	req, err := http.NewRequest("PUT", url, br)
 	if err != nil {
